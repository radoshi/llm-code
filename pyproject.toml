[tool.poetry]
name = "llm-code"
<<<<<<< HEAD
version = "0.4.3"
=======
version = "0.5.0"
>>>>>>> 48da6369
description = "An OpenAI LLM based CLI coding assistant."
authors = ["Rushabh Doshi <radoshi+pypi@gmail.com>"]
license = "MIT"
readme = "README.md"
packages = [{ include = "llm_code" }]
homepage = "https://github.com/radoshi/llm-code"
repository = "https://github.com/radoshi/llm-code"
keywords = ["openai", "llm", "cli", "coding", "assistant"]
classifiers = [
    "Topic :: Software Development",
    "Topic :: Software Development :: Code Generators",
    "Development Status :: 3 - Alpha",
    "Environment :: Console",
]
include = ["prompts/**/*.toml"]

[tool.poetry.scripts]
llm-code = "llm_code.llm_code:main"

[tool.poetry.dependencies]
python = "^3.11"
pydantic = { extras = ["dotenv"], version = "^1.10.7" }
openai = "^0.27.6"
click = "^8.1.3"
rich = "^13.3.5"
tomli = "^2.0.1"
sqlalchemy = "^2.0.15"

[tool.poetry.group.dev.dependencies]
black = "^23.3.0"
isort = "^5.12.0"
ruff = "^0.0.269"
pytest-cov = "^4.0.0"
mypy = "^1.3.0"


[tool.poetry.group.test.dependencies]
pytest = "^7.3.1"
pytest-watch = "^4.2.0"

[build-system]
requires = ["poetry-core"]
build-backend = "poetry.core.masonry.api"<|MERGE_RESOLUTION|>--- conflicted
+++ resolved
@@ -1,10 +1,6 @@
 [tool.poetry]
 name = "llm-code"
-<<<<<<< HEAD
-version = "0.4.3"
-=======
-version = "0.5.0"
->>>>>>> 48da6369
+version = "0.5.1"
 description = "An OpenAI LLM based CLI coding assistant."
 authors = ["Rushabh Doshi <radoshi+pypi@gmail.com>"]
 license = "MIT"
